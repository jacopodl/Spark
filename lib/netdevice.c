--- conflicted
+++ resolved
@@ -77,11 +77,7 @@
 #pragma message("get_burnedin_mac not supported on OS! :( ")
 bool get_burnedin_mac(int sd, char *iface_name, struct sockaddr *hwa){
     // Stub
-<<<<<<< HEAD
-    return get_hwaddr(sd,iface_name, hwa);
-=======
     return NETD_NOTSUPPORTED;
->>>>>>> c7c07efa
 }
 #endif
 
